var Find = {};

Find.highlights = [];
Find.matches = [];
Find.index = 0;
Find.tries = 0;


Find.search = function(reverse, repeats) {
  if (!this.matches.length) {
    return;
  }
  if (this.index >= 0) {
    this.matches[this.index].style.backgroundColor = "";
  }

  if (reverse && repeats === 1 && this.index == 0) {
    this.index = this.matches.length - 1;
  } else if (!reverse && repeats === 1 && this.index + 1 === this.matches.length) {
    this.index = 0;
  } else {
    this.index = (((this.index + ((reverse)? -1 : 1) * repeats) % this.matches.length) + this.matches.length) % this.matches.length;
  }

  if (!this.matches[this.index].isVisible()) {
    this.tries++;
    if (this.tries > this.matches.length) {
      return;
    }
    return this.search(reverse, 1);
  } else {
    this.tries = 0;
  }

  this.matches[this.index].style.backgroundColor = "#ff9632";
  var b = this.matches[this.index].getBoundingClientRect();

  window.scrollBy(b.left, b.top - window.innerHeight / 2);
};


Find.highlight = function(baseNode, match, regexp) {
  if (this.clearing) {
    return;
  }

  if (regexp) {
    if (match === "." || match === ".*") {
      match = ".*.";
    }
    try {
      match = new RegExp(match, "gi");
    } catch(e) {
      return;
    }
  }

  var walker = document.createTreeWalker(baseNode, NodeFilter.SHOW_TEXT, null, false);
  document.body.normalize();
  var pass = false;
  var node;
  var names = [];

  while (node = walker.nextNode()) {
    var nName = node.parentNode.nodeName;

    if (nName !== "SCRIPT" && nName !== "STYLE" && nName !== "NOSCRIPT" && !node.parentNode.cVim && node.data.trim() !== "") {
      if (regexp) {
        var matchPosition = node.data.regexIndexOf(match);
      } else {
        var matchPosition = node.data.indexOf(match);
      }
      if (!pass) {

        if (matchPosition >= 0) {

          if (regexp) {
            var matches = node.data.match(match);
            if (!matches.length || matches[0] === "") {
              continue;
            }
          }

          var mark = document.createElement("mark");
          var mid = node.splitText(matchPosition);

          if (regexp) {
            mid.splitText(matches[0].length);
          } else {
            mid.splitText(match.length);
          }

          mark.appendChild(mid.cloneNode(true));
          mid.parentNode.replaceChild(mark, mid);
          this.matches.push(mark);
          pass = true;

        }

      } else {
        pass = false;
      }
    }
  }
  document.body.normalize();
};


Find.clear = function() {
  this.clearing = true;
<<<<<<< HEAD
  for (var i = 0; i < this.matches.length; i++) {
    try { // Ignore text nodes that have changed since last search
      this.matches[i].parentNode.replaceChild(this.matches[i].firstChild, this.matches[i]);
    } catch(e) {
      continue;
    }
=======

  for (var i = 0, l = this.matches.length; i < l; i++) {
    this.matches[i].parentNode.replaceChild(this.matches[i].firstChild, this.matches[i]);
>>>>>>> 08508890
  }

  this.matches = [];
  this.clearing = false;
}<|MERGE_RESOLUTION|>--- conflicted
+++ resolved
@@ -1,19 +1,15 @@
 var Find = {};
 
 Find.highlights = [];
+Find.index = 0;
 Find.matches = [];
-Find.index = 0;
 Find.tries = 0;
 
-
 Find.search = function(reverse, repeats) {
-  if (!this.matches.length) {
+  if (!this.matches.length)
     return;
-  }
-  if (this.index >= 0) {
+  if (this.index >= 0)
     this.matches[this.index].style.backgroundColor = "";
-  }
-
   if (reverse && repeats === 1 && this.index == 0) {
     this.index = this.matches.length - 1;
   } else if (!reverse && repeats === 1 && this.index + 1 === this.matches.length) {
@@ -21,29 +17,21 @@
   } else {
     this.index = (((this.index + ((reverse)? -1 : 1) * repeats) % this.matches.length) + this.matches.length) % this.matches.length;
   }
-
   if (!this.matches[this.index].isVisible()) {
     this.tries++;
-    if (this.tries > this.matches.length) {
+    if (this.tries > this.matches.length)
       return;
-    }
     return this.search(reverse, 1);
   } else {
     this.tries = 0;
   }
-
   this.matches[this.index].style.backgroundColor = "#ff9632";
   var b = this.matches[this.index].getBoundingClientRect();
-
   window.scrollBy(b.left, b.top - window.innerHeight / 2);
 };
 
-
 Find.highlight = function(baseNode, match, regexp) {
-  if (this.clearing) {
-    return;
-  }
-
+  if (this.clearing) return;
   if (regexp) {
     if (match === "." || match === ".*") {
       match = ".*.";
@@ -54,49 +42,41 @@
       return;
     }
   }
-
   var walker = document.createTreeWalker(baseNode, NodeFilter.SHOW_TEXT, null, false);
   document.body.normalize();
   var pass = false;
   var node;
   var names = [];
-
   while (node = walker.nextNode()) {
     var nName = node.parentNode.nodeName;
-
-    if (nName !== "SCRIPT" && nName !== "STYLE" && nName !== "NOSCRIPT" && !node.parentNode.cVim && node.data.trim() !== "") {
+    if (nName !== "SCRIPT" && nName !== "STYLE" && nName !== "NOSCRIPT" && node.data.trim() !== "" && !node.parentNode.hasAttribute("cVim")) {
       if (regexp) {
         var matchPosition = node.data.regexIndexOf(match);
       } else {
         var matchPosition = node.data.indexOf(match);
       }
       if (!pass) {
-
         if (matchPosition >= 0) {
-
           if (regexp) {
             var matches = node.data.match(match);
-            if (!matches.length || matches[0] === "") {
+            if (!matches.length)
               continue;
-            }
+            var i = 0;
+            if (matches[i] === "")
+              continue;
           }
-
           var mark = document.createElement("mark");
           var mid = node.splitText(matchPosition);
-
           if (regexp) {
-            mid.splitText(matches[0].length);
+            mid.splitText(matches[i].length);
           } else {
             mid.splitText(match.length);
           }
-
           mark.appendChild(mid.cloneNode(true));
           mid.parentNode.replaceChild(mark, mid);
           this.matches.push(mark);
           pass = true;
-
         }
-
       } else {
         pass = false;
       }
@@ -105,23 +85,15 @@
   document.body.normalize();
 };
 
-
 Find.clear = function() {
   this.clearing = true;
-<<<<<<< HEAD
   for (var i = 0; i < this.matches.length; i++) {
     try { // Ignore text nodes that have changed since last search
       this.matches[i].parentNode.replaceChild(this.matches[i].firstChild, this.matches[i]);
     } catch(e) {
       continue;
     }
-=======
-
-  for (var i = 0, l = this.matches.length; i < l; i++) {
-    this.matches[i].parentNode.replaceChild(this.matches[i].firstChild, this.matches[i]);
->>>>>>> 08508890
   }
-
   this.matches = [];
   this.clearing = false;
 }